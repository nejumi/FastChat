--- conflicted
+++ resolved
@@ -30,12 +30,9 @@
     ROBIN = auto()
     FALCON_CHAT = auto()
     CHATGLM3 = auto()
-<<<<<<< HEAD
     CUSTOM = auto() # added
-=======
     DEEPSEEK_CHAT = auto()
     METAMATH = auto()
->>>>>>> 979314b5
 
 
 @dataclasses.dataclass
@@ -1326,7 +1323,6 @@
     )
 )
 
-<<<<<<< HEAD
 # conv template for Custom
 # source: hogehoge
 register_conv_template(
@@ -1341,7 +1337,6 @@
     )
 )
 
-=======
 # Orca-2 template
 # reference: https://huggingface.co/microsoft/Orca-2-7b
 register_conv_template(
@@ -1382,7 +1377,6 @@
         stop_str="</s>",
     )
 )
->>>>>>> 979314b5
 
 if __name__ == "__main__":
     from fastchat.conversation import get_conv_template
